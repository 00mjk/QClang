--- conflicted
+++ resolved
@@ -185,13 +185,9 @@
               env, VNoexpr
           | "printf", [VFloat f] ->
               print_string ("// " ^ string_of_float f ^ "\n"); env, VNoexpr
-<<<<<<< HEAD
-          | _ -> eval_func name args { env with counter = env.counter + 1 })
-=======
           | "hadamard", [VQubit q] ->
                   print_string ("h " ^ q ^ ";\n"); env, VQubit q
-          | _ -> eval_func name args (fst env, snd env + 1))
->>>>>>> 59a0208f
+          | _ -> eval_func name args { env with counter = env.counter + 1 })
     | SNoexpr -> env, VNoexpr
     | _ -> let env, lval = eval_lval env (typ, expr) in
         let value = load_lval env lval in
